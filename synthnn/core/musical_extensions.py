--- conflicted
+++ resolved
@@ -157,30 +157,14 @@
         
         return detected_mode
     
-<<<<<<< HEAD
     def _retune_to_mode(self, new_base_freq: float, mode_intervals: Union[str, list[float]]) -> None:
-=======
-    def _retune_to_mode(self, new_base_freq: float, mode_intervals) -> None:
->>>>>>> 29e4b115
         """
         Retune all nodes to new base frequency with mode intervals.
         """
         self.base_freq = new_base_freq
-<<<<<<< HEAD
 
         if isinstance(mode_intervals, str):
             mode_intervals = ROMAN_CHORD_MAP.get(mode_intervals.upper(), [1])
-=======
-        
-        if isinstance(mode_intervals, str):
-            roman_map = {
-                'I': [1, 5/4, 3/2],
-                'IV': [4/3, 1, 5/4],
-                'V': [3/2, 5/4, 9/8],
-            }
-            mode_intervals = roman_map.get(mode_intervals.upper(), [1])
->>>>>>> 29e4b115
-
         # Ensure we have the right number of intervals
         num_nodes = len(self.nodes)
         if len(mode_intervals) < num_nodes:
@@ -249,11 +233,7 @@
                         weight = weight_scale / (1 + abs(i - j))
                         self.connect(src_id, tgt_id, weight=weight)
                         
-<<<<<<< HEAD
     def generate_chord_progression(self, chords: list[Union[str, list[float]]],
-=======
-    def generate_chord_progression(self, chords: List[object],
->>>>>>> 29e4b115
                                  duration_per_chord: float = 1.0,
                                  sample_rate: float = 44100) -> np.ndarray:
         """
@@ -269,21 +249,9 @@
         """
         output = []
         
-<<<<<<< HEAD
         for chord in chords:
             if isinstance(chord, str):
                 chord_ratios = ROMAN_CHORD_MAP.get(chord.upper(), [1])
-=======
-        roman_map = {
-            'I': [1, 5/4, 3/2],
-            'IV': [4/3, 1, 5/4],
-            'V': [3/2, 5/4, 9/8],
-        }
-
-        for chord in chords:
-            if isinstance(chord, str):
-                chord_ratios = roman_map.get(chord.upper(), [1])
->>>>>>> 29e4b115
             else:
                 chord_ratios = chord
 
