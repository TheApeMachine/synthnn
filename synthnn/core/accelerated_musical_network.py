--- conflicted
+++ resolved
@@ -52,23 +52,9 @@
         
         print(f"AcceleratedMusicalNetwork initialized with {type(self.backend).__name__}")
 
-<<<<<<< HEAD
     def _get_mode_intervals(self, mode: str) -> list[float]:
         """Return mode intervals if mode detector is missing."""
         return MODE_INTERVALS.get(mode.lower(), MODE_INTERVALS['ionian'])
-=======
-    def _get_mode_intervals(self, mode: str) -> List[float]:
-        mapping = {
-            'ionian': [1, 9/8, 5/4, 4/3, 3/2, 5/3, 15/8, 2],
-            'dorian': [1, 9/8, 6/5, 4/3, 3/2, 5/3, 9/5, 2],
-            'phrygian': [1, 16/15, 6/5, 4/3, 3/2, 8/5, 9/5, 2],
-            'lydian': [1, 9/8, 5/4, 45/32, 3/2, 5/3, 15/8, 2],
-            'mixolydian': [1, 9/8, 5/4, 4/3, 3/2, 5/3, 16/9, 2],
-            'aeolian': [1, 9/8, 6/5, 4/3, 3/2, 8/5, 9/5, 2],
-            'locrian': [1, 16/15, 6/5, 4/3, 64/45, 8/5, 9/5, 2],
-        }
-        return mapping.get(mode.lower(), mapping['ionian'])
->>>>>>> 29e4b115
         
     def _sync_to_device(self):
         """Synchronize node data to device memory."""
@@ -259,7 +245,6 @@
         Accelerated mode morphing using device computation.
         """
         # Support legacy argument order where current_mode was passed first
-<<<<<<< HEAD
         if isinstance(morph_time, str) and isinstance(sample_rate, (int, float)):
             target_mode = morph_time
             morph_time = sample_rate
@@ -268,24 +253,16 @@
             raise ValueError(
                 "Invalid arguments: if target_mode is string, morph_time must be numeric"
             )
-=======
-        if isinstance(morph_time, str):
-            target_mode = morph_time
-            morph_time = sample_rate
-            sample_rate = 44100
->>>>>>> 29e4b115
 
         if self.mode_detector is not None:
             current_intervals = self.mode_detector.mode_intervals[self.mode]
             target_intervals = self.mode_detector.mode_intervals[target_mode]
         else:
-<<<<<<< HEAD
             warnings.warn(
                 "Mode detector missing; using default mode intervals",
                 RuntimeWarning,
             )
-=======
->>>>>>> 29e4b115
+
             current_intervals = self._get_mode_intervals(self.mode)
             target_intervals = self._get_mode_intervals(target_mode)
         
@@ -362,13 +339,9 @@
             'fundamental': freqs[np.argmax(magnitudes[:len(magnitudes)//2])]
         }
         
-<<<<<<< HEAD
+
     def batch_process_signals(self, signals: list[np.ndarray],
                             operation: str = "analyze") -> list[Any]:
-=======
-    def batch_process_signals(self, signals: List[np.ndarray],
-                            operation: str = "analyze") -> List[Any]:
->>>>>>> 29e4b115
         """
         Process multiple signals in parallel using device acceleration.
         
@@ -381,13 +354,11 @@
         """
         # Support legacy call where sample_rate was passed instead of operation
         if isinstance(operation, (int, float)):
-<<<<<<< HEAD
             warnings.warn(
                 "Legacy argument order detected in batch_process_signals",
                 DeprecationWarning,
             )
-=======
->>>>>>> 29e4b115
+
             operation = "analyze"
 
         # Stack signals for batch processing
